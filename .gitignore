

*.exe
*.exe~
*.dll
*.so
*.dylib
!vendor/**
.idea
_output

# Test binary, built with `go test -c`
*.test

# Output of the go coverage tool, specifically when used with LiteIDE
*.out

<<<<<<< HEAD
vscode/
=======
.kubeconfig
.hub-kubeconfig
.external-hub-kubeconfig
.external-managed-kubeconfig
.idea
.project
>>>>>>> fc16c670
<|MERGE_RESOLUTION|>--- conflicted
+++ resolved
@@ -13,15 +13,4 @@
 *.test
 
 # Output of the go coverage tool, specifically when used with LiteIDE
-*.out
-
-<<<<<<< HEAD
-vscode/
-=======
-.kubeconfig
-.hub-kubeconfig
-.external-hub-kubeconfig
-.external-managed-kubeconfig
-.idea
-.project
->>>>>>> fc16c670
+*.out