--- conflicted
+++ resolved
@@ -98,16 +98,7 @@
 	}
 
 	// merge reserved claims and custom claims
-<<<<<<< HEAD
-	claims := append(reservedClaims, customClaims...)
-	for c := range claims {
-		klog.Infof("CURRENT CLAIMS %d:%s\n\n", c, claims[c])
-		klog.Info(reservedClusterClaimSuffixes)
-	}
-
-=======
 	claims := append(reservedClaims, customClaims...) // nolint:gocritic
->>>>>>> 88e349c6
 	cluster.Status.ClusterClaims = claims
 	return nil
 }