--- conflicted
+++ resolved
@@ -4,16 +4,6 @@
 	"context"
 	"fmt"
 
-<<<<<<< HEAD
-	"github.com/aws/aws-sdk-go-v2/aws"
-	"github.com/aws/aws-sdk-go-v2/aws/retry"
-	"github.com/aws/aws-sdk-go-v2/config"
-	"github.com/aws/aws-sdk-go-v2/service/eks"
-	ekstypes "github.com/aws/aws-sdk-go-v2/service/eks/types"
-	"github.com/aws/aws-sdk-go-v2/service/iam"
-	iamtypes "github.com/aws/aws-sdk-go-v2/service/iam/types"
-=======
->>>>>>> 94bfd426
 	"github.com/openshift/library-go/pkg/controller/factory"
 	"github.com/openshift/library-go/pkg/operator/events"
 	corev1 "k8s.io/api/core/v1"
@@ -121,263 +111,4 @@
 		hubClusterArn:            hubClusterArn,
 		name:                     name,
 	}
-<<<<<<< HEAD
-}
-
-type AWSIRSAHubDriver struct {
-	hubClusterArn string
-	cfg           aws.Config
-	tags          []string
-}
-
-func (a *AWSIRSAHubDriver) allows(cluster *clusterv1.ManagedCluster) bool {
-	_, isManagedClusterArnPresent := cluster.Annotations["agent.open-cluster-management.io/managed-cluster-arn"]
-	_, isManagedClusterIAMRoleSuffixPresent := cluster.Annotations["agent.open-cluster-management.io/managed-cluster-iam-role-suffix"]
-	if isManagedClusterArnPresent && isManagedClusterIAMRoleSuffixPresent {
-		return true
-	}
-	return false
-}
-
-func (a *AWSIRSAHubDriver) CreatePermissions(ctx context.Context, cluster *clusterv1.ManagedCluster) error {
-	if !a.allows(cluster) {
-		return nil
-	}
-	klog.Infof("ManagedCluster %s is joined using aws-irsa registration-auth", cluster.Name)
-
-	// Create an EKS client
-	eksClient := eks.NewFromConfig(a.cfg)
-	hubClusterName, roleArn, err := createIAMRoleAndPolicy(ctx, a.hubClusterArn, cluster, a.cfg, a.tags)
-	if err != nil {
-		return err
-	}
-
-	err = createAccessEntry(ctx, eksClient, roleArn, hubClusterName, cluster.Name, a.tags)
-	if err != nil {
-		return err
-	}
-
-	return nil
-}
-
-func (c *AWSIRSAHubDriver) Run(_ context.Context, _ int) {
-	// noop
-}
-
-// Cleanup is run when the cluster is deleting or hubAcceptClient is set false
-func (c *AWSIRSAHubDriver) Cleanup(_ context.Context, _ *clusterv1.ManagedCluster) error {
-	// noop
-	return nil
-}
-
-// This function creates:
-// 1. IAM Role and Policy in the hub cluster IAM
-// 2. Returns the hubClusterName and the roleArn to be used for Access Entry creation
-func createIAMRoleAndPolicy(ctx context.Context, hubClusterArn string, managedCluster *v1.ManagedCluster, cfg aws.Config, tags []string) (string, string, error) {
-	var managedClusterIamRoleSuffix string
-	var createRoleOutput *iam.CreateRoleOutput
-	var hubClusterName string
-	var managedClusterName string
-	var hubAccountId string
-	var managedClusterAccountId string
-
-	// Create an IAM client
-	iamClient := iam.NewFromConfig(cfg)
-
-	managedClusterIamRoleSuffix, isManagedClusterIamRoleSuffixPresent :=
-		managedCluster.Annotations["agent.open-cluster-management.io/managed-cluster-iam-role-suffix"]
-	managedClusterArn, isManagedClusterArnPresent := managedCluster.Annotations["agent.open-cluster-management.io/managed-cluster-arn"]
-
-	roleName := fmt.Sprintf("ocm-hub-%s", managedClusterIamRoleSuffix)
-	policyName := roleName
-	creds, err := cfg.Credentials.Retrieve(ctx)
-	if err != nil {
-		klog.Errorf("Failed to get IAM Credentials")
-		return hubClusterName, "", err
-	}
-	awsAccountId := creds.AccountID
-	roleArn := fmt.Sprintf("arn:aws:iam::%s:role/%s", awsAccountId, roleName)
-	policyArn := fmt.Sprintf("arn:aws:iam::%s:policy/%s", awsAccountId, policyName)
-	hubAccountId, hubClusterName = commonhelpers.GetAwsAccountIdAndClusterName(hubClusterArn)
-	managedClusterAccountId, managedClusterName = commonhelpers.GetAwsAccountIdAndClusterName(managedClusterArn)
-
-	if hubClusterArn != "" && isManagedClusterIamRoleSuffixPresent && isManagedClusterArnPresent {
-
-		// Check if hash is the same
-		hash := commonhelpers.Md5HashSuffix(hubAccountId, hubClusterName, managedClusterAccountId, managedClusterName)
-		if hash != managedClusterIamRoleSuffix {
-			err := fmt.Errorf("HubClusterARN provided during join by ManagedCluster %s is different from the current hub cluster", managedClusterName)
-			return hubClusterName, roleArn, err
-		}
-
-		templateFiles := []string{"managed-cluster-policy/AccessPolicy.tmpl", "managed-cluster-policy/TrustPolicy.tmpl"}
-		data := map[string]interface{}{
-			"hubClusterArn":               hubClusterArn,
-			"managedClusterAccountId":     managedClusterAccountId,
-			"managedClusterIamRoleSuffix": managedClusterIamRoleSuffix,
-			"hubAccountId":                hubAccountId,
-			"hubClusterName":              hubClusterName,
-			"managedClusterName":          managedClusterName,
-		}
-		renderedTemplates, err := renderTemplates(templateFiles, data)
-		if err != nil {
-			klog.Errorf("Failed to render templates while creating IAM role and policy for ManagedCluster %s", managedClusterName)
-			return hubClusterName, roleArn, err
-		}
-
-		parsedTags, err := parseTagsForRolesAndPolicies(tags)
-
-		createRoleOutput, err = iamClient.CreateRole(ctx, &iam.CreateRoleInput{
-			RoleName:                 aws.String(roleName),
-			AssumeRolePolicyDocument: aws.String(renderedTemplates[1]),
-			Tags:                     parsedTags,
-		})
-
-		if err != nil {
-			// Ignore error when role already exists as we will always create the same role
-			if !(strings.Contains(err.Error(), "EntityAlreadyExists")) {
-				klog.Errorf("Failed to create IAM role %s for ManagedCluster %s", roleName, managedClusterName)
-				return hubClusterName, roleArn, err
-			} else {
-				klog.Infof("Ignore IAM role %s creation error for ManagedCluster %s as it already exists", roleName, managedClusterName)
-			}
-		} else {
-			klog.Infof("Role %s created successfully for ManagedCluster %s", *createRoleOutput.Role.Arn, managedClusterName)
-		}
-
-		createPolicyResult, err := iamClient.CreatePolicy(ctx, &iam.CreatePolicyInput{
-			PolicyDocument: aws.String(renderedTemplates[0]),
-			PolicyName:     aws.String(policyName),
-			Tags:           parsedTags,
-		})
-		if err != nil {
-			if !(strings.Contains(err.Error(), "EntityAlreadyExists")) {
-				klog.Errorf("Failed to create IAM Policy %s for ManagedCluster %s", policyName, managedClusterName)
-				return hubClusterName, roleArn, err
-			} else {
-				klog.Infof("Ignore IAM policy %s creation error for ManagedCluster %s as it already exists", policyName, managedClusterName)
-			}
-		} else {
-			klog.Infof("Policy %s created successfully for ManagedCluster %s", *createPolicyResult.Policy.Arn, managedClusterName)
-		}
-
-		_, err = iamClient.AttachRolePolicy(ctx, &iam.AttachRolePolicyInput{
-			PolicyArn: aws.String(policyArn),
-			RoleName:  aws.String(roleName),
-		})
-		if err != nil {
-			klog.Errorf("Unable to attach policy %s to role %s for ManagedCluster %s", policyArn, roleName, managedClusterName)
-			return hubClusterName, roleArn, err
-		} else {
-			klog.Infof("Successfully attached IAM Policy %s to Role %s for ManagedCluster %s", policyArn, roleName, managedClusterName)
-		}
-	}
-	return hubClusterName, roleArn, nil
-}
-
-func renderTemplates(argTemplates []string, data interface{}) (args []string, err error) {
-	var t *template.Template
-	var filebytes []byte
-	for _, arg := range argTemplates {
-		filebytes, err = manifests.ManagedClusterPolicyManifestFiles.ReadFile(arg)
-		if err != nil {
-			args = nil
-			return
-		}
-		contents := string(filebytes)
-		t, err = template.New(contents).Parse(contents)
-		if err != nil {
-			args = nil
-			return
-		}
-
-		buf := &bytes.Buffer{}
-		err = t.Execute(buf, data)
-		if err != nil {
-			args = nil
-			return
-		}
-		args = append(args, buf.String())
-	}
-
-	return
-}
-
-// This function creates access entry which allow access to an IAM role from outside the cluster
-func createAccessEntry(ctx context.Context, eksClient *eks.Client, roleArn string, hubClusterName string, managedClusterName string, tags []string) error {
-	tagsForAccessEntry, err := parseTagsForAccessEntry(tags)
-	params := &eks.CreateAccessEntryInput{
-		ClusterName:      aws.String(hubClusterName),
-		PrincipalArn:     aws.String(roleArn),
-		Username:         aws.String(managedClusterName),
-		KubernetesGroups: []string{fmt.Sprintf("open-cluster-management:%s", managedClusterName)},
-		Tags:             tagsForAccessEntry,
-	}
-
-	createAccessEntryOutput, err := eksClient.CreateAccessEntry(ctx, params, func(opts *eks.Options) {
-		opts.Retryer = retry.AddWithErrorCodes(retry.NewStandard(func(o *retry.StandardOptions) {
-			o.MaxAttempts = 10
-			o.Backoff = retry.NewExponentialJitterBackoff(100 * time.Second)
-		}), (*ekstypes.InvalidParameterException)(nil).ErrorCode())
-	})
-	if err != nil {
-		if !(strings.Contains(err.Error(), "ResourceInUseException")) {
-			klog.Errorf("Failed to create Access entry for managed cluster %s", managedClusterName)
-			return err
-		} else {
-			klog.Infof("Ignore Access Entry creation for managed cluster %s as it is already in use", managedClusterName)
-		}
-	} else {
-		klog.Infof("Access entry %s created successfully for managed cluster %s", *createAccessEntryOutput.AccessEntry.AccessEntryArn, managedClusterName)
-	}
-	return nil
-}
-
-func NewAWSIRSAHubDriver(ctx context.Context, hubClusterArn string, tags []string) (register.HubDriver, error) {
-	logger := klog.FromContext(ctx)
-	cfg, err := config.LoadDefaultConfig(ctx)
-	if err != nil {
-		logger.Error(err, "Failed to load aws config")
-		return nil, err
-	}
-	awsIRSADriverForHub := &AWSIRSAHubDriver{
-		hubClusterArn: hubClusterArn,
-		tags:          tags,
-		cfg:           cfg,
-	}
-	return awsIRSADriverForHub, nil
-}
-
-func parseTagsForAccessEntry(tags []string) (map[string]string, error) {
-
-	parsedTags := map[string]string{}
-	for _, tag := range tags {
-		splitTag := strings.Split(tag, "=")
-		if len(splitTag) != 2 {
-			return nil, fmt.Errorf("missing value in the tag")
-		}
-		key, value := splitTag[0], splitTag[1]
-		parsedTags[key] = value
-	}
-	return parsedTags, nil
-}
-
-func parseTagsForRolesAndPolicies(tags []string) ([]iamtypes.Tag, error) {
-
-	var parsedTags []iamtypes.Tag
-
-	for _, tag := range tags {
-		splitTag := strings.Split(tag, "=")
-		if len(splitTag) != 2 {
-			return nil, fmt.Errorf("missing value from tag")
-		}
-		key, value := splitTag[0], splitTag[1]
-		parsedTags = append(parsedTags, iamtypes.Tag{
-			Key:   &key,
-			Value: &value,
-		})
-	}
-	return parsedTags, nil
-=======
->>>>>>> 94bfd426
 }