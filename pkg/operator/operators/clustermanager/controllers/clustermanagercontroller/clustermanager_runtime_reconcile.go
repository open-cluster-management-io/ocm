--- conflicted
+++ resolved
@@ -78,15 +78,11 @@
 		for _, registrationDriver := range cm.Spec.RegistrationConfiguration.RegistrationDrivers {
 			enabledRegistrationDrivers = append(enabledRegistrationDrivers, registrationDriver.AuthType)
 			if registrationDriver.AuthType == "awsirsa" {
-<<<<<<< HEAD
 				config.HubClusterArn = registrationDriver.AwsIrsa.HubClusterArn
+				config.AutoApprovedARNPatterns = registrationDriver.AwsIrsa.AutoApprovedIdentities
 				config.Tags = registrationDriver.AwsIrsa.Tags
-=======
-				config.HubClusterArn = registrationDriver.HubClusterArn
-				config.AutoApprovedARNPatterns = registrationDriver.AutoApprovedIdentities
 			} else if registrationDriver.AuthType == "csr" {
-				config.AutoApprovedCSRUsers = registrationDriver.AutoApprovedIdentities
->>>>>>> 94bfd426
+				config.AutoApprovedCSRUsers = registrationDriver.CSR.AutoApprovedIdentities
 			}
 		}
 		config.EnabledRegistrationDrivers = strings.Join(enabledRegistrationDrivers, ",")
