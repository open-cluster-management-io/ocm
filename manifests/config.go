--- conflicted
+++ resolved
@@ -35,12 +35,9 @@
 	ManagedClusterIdentityCreatorRole string
 	HubClusterArn                     string
 	EnabledRegistrationDrivers        string
-<<<<<<< HEAD
-	Tags                              []string
-=======
 	AutoApprovedCSRUsers              []string
 	AutoApprovedARNPatterns           []string
->>>>>>> 94bfd426
+	Tags                              []string
 }
 
 type Webhook struct {
