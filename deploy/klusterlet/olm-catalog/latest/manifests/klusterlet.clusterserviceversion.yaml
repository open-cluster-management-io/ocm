--- conflicted
+++ resolved
@@ -31,11 +31,7 @@
     categories: Integration & Delivery,OpenShift Optional
     certified: "false"
     containerImage: quay.io/open-cluster-management/registration-operator:latest
-<<<<<<< HEAD
-    createdAt: "2025-04-14T20:10:54Z"
-=======
     createdAt: "2025-04-28T03:25:00Z"
->>>>>>> 5e51b1fb
     description: Manages the installation and upgrade of the Klusterlet.
     operators.operatorframework.io/builder: operator-sdk-v1.32.0
     operators.operatorframework.io/project_layout: go.kubebuilder.io/v3
